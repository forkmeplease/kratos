--- conflicted
+++ resolved
@@ -325,7 +325,6 @@
 There are currently no other extensions supported for Identity Traits. Further
 fields will be added in future releases!
 
-<<<<<<< HEAD
 ## Best Practices for Updating Identity Schemas
 
 We strongly encourage everyone to specify unique (e.g. versioned) identifiers
@@ -360,7 +359,7 @@
 to do a migration, you can list all identities in your system with `user_v0` as
 the schema, and update them to `user_v1` with the required data transformations
 using the REST APIs!
-=======
+
 ### Sanitize Usernames/Traits
 
 To make sure usernames (or traits) satisfy a specific regex (for example only
@@ -370,5 +369,4 @@
 OIDC providers like
 [Google or GitHub](../guides/sign-in-with-github-google-facebook-linkedin) write
 [Jsonnet](https://jsonnet.org). Learn more about
-[Data Mapping with Jsonnet](../reference/jsonnet/).
->>>>>>> fdad834e
+[Data Mapping with Jsonnet](../reference/jsonnet/).